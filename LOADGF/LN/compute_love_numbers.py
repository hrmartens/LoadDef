# *********************************************************************
# FUNCTION TO COMPUTE LOVE NUMBERS
#
# Copyright (c) 2014-2023: HILARY R. MARTENS, LUIS RIVERA, MARK SIMONS         
#
# This file is part of LoadDef.
#
#    LoadDef is free software: you can redistribute it and/or modify
#    it under the terms of the GNU General Public License as published by
#    the Free Software Foundation, either version 3 of the License, or
#    any later version.
#
#    LoadDef is distributed in the hope that it will be useful,
#    but WITHOUT ANY WARRANTY; without even the implied warranty of
#    MERCHANTABILITY or FITNESS FOR A PARTICULAR PURPOSE.  See the
#    GNU General Public License for more details.
#
#    You should have received a copy of the GNU General Public License
#    along with LoadDef.  If not, see <https://www.gnu.org/licenses/>.
#
# *********************************************************************

# Import Python Modules
from __future__ import print_function
from mpi4py import MPI
import numpy as np
import math
import os
import sys
import datetime
#import matplotlib.pyplot as plt
from scipy import interpolate

# Import Modules from LoadDef
from LOADGF.LN import prepare_planet_model
from LOADGF.LN import compute_asymptotic_LLN
from LOADGF.LN import compute_asymptotic_LLN_noGrav
from LOADGF.LN import integrate_odes
from LOADGF.LN import integrate_odes_noGrav

"""
Compute load-deformation coefficients (also known as load Love numbers) based on an input 
spherically symmetric, non-rotating, elastic, and isotropic (SNREI) planetary model.
 
Input planetary model should be in the format [radius (km), Vp (km/s), Vs (km/s), density (g/cc)]

Parameters
----------
startn : Spherical harmonic degrees (for Love numbers) will be computed starting from this value
    Default is 0

stopn : Spherical harmonic degrees (for Love numbers) will be computed ending at this value
    Default is 10000

period_hours : Tidal forcing period (in hours)
    Default is 12.42 (M2 period)

r_min : Minimum radius for variable planetary structural properties (meters)
    Default is 1000

interp_emod : Optionally interpolate the planetary model to a different resolution
    Default is False (see LOADGF/LN/prepare_planet_model.py)

kx : Order of the spline fit for the planetary model (1=linear; 3=cubic)
    Default is 1 (recommended; non-linear values have not been tested and may yield unexpected results)

delim : Delimiter for the planetary model file
    Default is None (Whitespace)

inf_tol : Defines the integration starting radius, r, for which 
    :: (r/a)^n drops below influence tolerance, 'inf_tol'
    Default is 1E-5

rel_tol : Integration tolerance level (relative tolerance)
    Default is 1E-13

abs_tol : Integration tolerance level (absolute tolerance)
    Default is 1E-13

backend : Specify ODE Solver
    :: Recommended to only use 'dop853' or 'dopri5' solvers, since they integrate only to a specified stopping point (no overshoot, like lsoda and vode)
    Default is 'dop853'

nstps : Specify Maximum Number of (Internally Defined) Steps Allowed During Each Call to the ODE Solver
    :: For More Information, See Scipy.Integrate.Ode Manual Pages
    Default is 3000

num_soln : Set Number of Solutions for Each Integration (Integer)
    :: Note that integration step size is adaptive based on the
    ::  specified tolerance, but solutions are only computed at 
    ::  regular intervals determined by this user-specified value
    Default is 100

G : Universal Gravitational Constant
    Default is 6.672E-11 m^3/(kg*s^2)

nmaxfull : Maximum spherical harmonic degree for which integration will be performed through the full planet
           Beyond nmaxfull, integration will begin in the mantle
    Default is None (estimated from inf_tol within integrate_odes.py)

nongrav : NEW option to toggle off self gravity. When set to False, self gravity is included. When set to True, gravity is not considered. 
    CAUTION : The option for no gravity is not yet well tested. Proceed with care and check your results. 
    Default is False

eval_radii : NEW option to specify the radius (or radii) at which to compute the Love numbers (meters)
    :: Important: For smoothest results, increase the "num_soln" parameter (see information above)
    ::             such that different spherical-harmonic degrees evaluate the Love numbers as closely as possible at the same radius.
    ::             (In the mantle, the integration starts at different radii, so the solutions will be exported at different radii.)
    Default is an empty list, which will then be replaced by the surface of the planet (maximum radius in the model provided)

file_out : Extension for the output files.
    Default is ".txt"
<<<<<<< HEAD
 
nongrav : NEW option to toggle off self gravity. When set to False, self gravity is included. When set to True, gravity is not considered. 
    CAUTION : The option for no gravity is not yet well tested. Proceed with care and check your results. 
    Default is False
=======
>>>>>>> d2a0fa67

"""

# Main Function
def main(myfile,rank,comm,size,startn=0,stopn=10000,delim=None,period_hours=12.42,r_min=1000.,inf_tol=1E-5,\
<<<<<<< HEAD
    rel_tol=1E-13,abs_tol=1E-13,backend='dop853',nstps=3000,G=6.672E-11,file_out='.txt',kx=1,num_soln=100,interp_emod=False,nmaxfull=None,nongrav=False):
=======
    rel_tol=1E-13,abs_tol=1E-13,backend='dop853',nstps=3000,G=6.672E-11,file_out='.txt',kx=1,num_soln=100,interp_emod=False,nmaxfull=None,nongrav=False,eval_radii=[]):
>>>>>>> d2a0fa67

    # :: MPI ::
    startn = int(startn)
    stopn = int(stopn)
    # Determine the Chunk Sizes for LLN
    total_lln = stopn+1 - startn
    nominal_load = total_lln // size # Floor Divide
    # Final Chunk Might Have Fewer or More Jobs
    if rank == size - 1:
        procN = total_lln - rank * nominal_load
    else: # Otherwise, Chunks are Size of nominal_load
        procN = nominal_load

    # Only the Main Processor Will Do This:
    if (rank == 0):
    
        # Print Status
        print(" ")
        print(":: Computing Love Numbers. Please Wait...")
        print(" ")

        # For SNREI Planet, Angular Frequency (omega) is Zero 
        # Azimuthal order is only utilized for a rotating planet
        # The variables for each are included here as "place-holders" for future versions
        omega = 0
        order = 2

        # Prepare the planetary Model (read in, non-dimensionalize elastic parameters, etc.)
        r,mu,K,lmda,rho,g,tck_lnd,tck_mnd,tck_rnd,tck_gnd,s,lnd,mnd,rnd,gnd,s_min,small,\
            planet_radius,planet_mass,sic,soc,adim,gsdim,pi,piG,L_sc,R_sc,T_sc = \
            prepare_planet_model.main(myfile,G=G,r_min=r_min,kx=kx,file_delim=delim,emod_interp=interp_emod)

        # Define Forcing Period
        w = (1./(period_hours*3600.))*(2.*pi) # convert period to frequency (rad/sec)
        wnd = w*T_sc                         # non-dimensionalize
        ond = omega*T_sc

        # Surface Values (Used in Strain and Gravity Load Green's Function Computation)
        surface_idx = np.argmax(r)
        lmda_surface = lmda[surface_idx]
        mu_surface = mu[surface_idx]
        g_surface = g[surface_idx]

        # Normalize the Evaluation Radius (and select the surface as default if no radius is provided)
        if not eval_radii:
            eval_radii = max(r)
        if isinstance(eval_radii,float) == True: # only 1 radius
            numrad = 1
        else:
            numrad = len(eval_radii)
        evalrad = np.divide(np.asarray(eval_radii).astype(np.float),max(r))

        # Optional: Plot Interpolated Values to Verify Interpolation
#        myrnd = interpolate.splev(s,tck_rnd,der=0)
#        mygnd = interpolate.splev(s,tck_gnd,der=0)
#        mymnd = interpolate.splev(s,tck_mnd,der=0)
#        mylnd = interpolate.splev(s,tck_lnd,der=0)
#        plt.subplot(2,2,1)
#        plt.plot(s,myrnd)
#        plt.title(r'$\rho$ Interpolated',size='x-small')
#        plt.subplot(2,2,2)
#        plt.plot(s,mymnd)
#        plt.title(r'$\mu$ Interpolated',size='x-small')
#        plt.subplot(2,2,3)
#        plt.plot(s,mygnd)
#        plt.title('Gravity Interpolated',size='x-small')
#        plt.subplot(2,2,4)
#        plt.plot(s,mylnd)
#        plt.title(r'$\lambda$ Interpolated',size='x-small')
#        plt.show()

        # Compute Asymptotic Load Love Numbers
        myn = np.linspace(startn,stopn,num=((stopn-startn)+1),endpoint=True)
        if (nongrav == True):
            hprime_asym,nkprime_asym,nlprime_asym,h_inf,h_inf_prime,l_inf,l_inf_prime, \
                k_inf,k_inf_prime = compute_asymptotic_LLN_noGrav.main(myn,piG,lnd,mnd,gnd,rnd,adim,L_sc)
        else: 
            hprime_asym,nkprime_asym,nlprime_asym,h_inf,h_inf_prime,l_inf,l_inf_prime, \
                k_inf,k_inf_prime = compute_asymptotic_LLN.main(myn,piG,lnd,mnd,gnd,rnd,adim,L_sc)

        # Shuffle the Degrees, Since Lower Degrees Take Longer to Compute
        myn_mix = myn.copy()
        np.random.shuffle(myn_mix)

        # Initialize Arrays
        hprime  = np.empty((len(myn),numrad))
        nkprime = np.empty((len(myn),numrad))
        nlprime = np.empty((len(myn),numrad))
        hpot    = np.empty((len(myn),numrad))
        nkpot   = np.empty((len(myn),numrad))
        nlpot   = np.empty((len(myn),numrad))
        hstr    = np.empty((len(myn),numrad))
        nkstr   = np.empty((len(myn),numrad))
        nlstr   = np.empty((len(myn),numrad))
        hshr    = np.empty((len(myn),numrad))
        nkshr   = np.empty((len(myn),numrad))
        nlshr   = np.empty((len(myn),numrad))
        sint_mt = np.empty((len(myn),num_soln))
        Yload   = np.empty((len(myn),num_soln*6))
        Ypot    = np.empty((len(myn),num_soln*6))
        Ystr    = np.empty((len(myn),num_soln*6))
        Yshr    = np.empty((len(myn),num_soln*6)) 
        if (nongrav == True): 
            Yload   = np.empty((len(myn),num_soln*4))
            Ypot    = np.empty((len(myn),num_soln*4))
            Ystr    = np.empty((len(myn),num_soln*4))
            Yshr    = np.empty((len(myn),num_soln*4))
 
        # Load Love Number Output Filename
        lln_out      = ("lln_"+file_out)
        # Potential Love Number Output Filename
        pln_out      = ("pln_"+file_out)
        # Stress Love Number Output Filename
        str_out      = ("str_"+file_out)
        # Shear Love Number Output Filename
        shr_out      = ("shr_"+file_out)

    # If I'm a Worker, I Know Nothing About the Data
    else:
    
        myn = myn_mix = hprime = nlprime = nkprime = hpot = nlpot = nkpot = hstr = nlstr = nkstr = hshr = nlshr = nkshr = None
        s_min = tck_lnd = tck_mnd = tck_rnd = tck_gnd = wnd = ond = kx = None
        piG = sic = soc = small = backend = abs_tol = rel_tol = nstps = None
        order = gnd = adim = gsdim = L_sc = T_sc = inf_tol = s = evalrad = numrad = None
        sint_mt = Yload = Ypot = Ystr = Yshr = None
        lln_out = pln_out = str_out = shr_out = None

    # Create a Data Type for the Spherical Harmonic Degrees
    ntype = MPI.DOUBLE.Create_contiguous(1)
    ntype.Commit()

    # Create a Data Type for the Love Numbers
    numrad = comm.bcast(numrad, root=0) # All Processors Get Certain Arrays and Parameters; Broadcast Them
    ln_vec_size = int(numrad)
    lntype = MPI.DOUBLE.Create_contiguous(ln_vec_size)
    lntype.Commit()

    # Create a Data Type for Solution Radii
    stype = MPI.DOUBLE.Create_contiguous(num_soln)
    stype.Commit()

    # Create a Data Type for the Solutions (Ys)
    sol_vec_size = num_soln*6
    if (nongrav == True): 
        sol_vec_size = num_soln*4
    ytype = MPI.DOUBLE.Create_contiguous(sol_vec_size)
    ytype.Commit()

    # Gather the Processor Workloads for All Processors
    sendcounts = comm.gather(procN, root=0)

    # Scatter the Harmonic Degrees
    n_sub = np.empty((procN,))
    comm.Scatterv([myn_mix, (sendcounts, None), ntype], n_sub, root=0)

    # All Processors Get Certain Arrays and Parameters; Broadcast Them
    s_min = comm.bcast(s_min, root=0)
    tck_lnd = comm.bcast(tck_lnd, root=0)
    tck_mnd = comm.bcast(tck_mnd, root=0)
    tck_rnd = comm.bcast(tck_rnd, root=0)
    tck_gnd = comm.bcast(tck_gnd, root=0)
    wnd = comm.bcast(wnd, root=0)
    ond = comm.bcast(ond, root=0)
    kx = comm.bcast(kx, root=0)
    piG = comm.bcast(piG, root=0)
    sic = comm.bcast(sic, root=0)
    soc = comm.bcast(soc, root=0)
    small = comm.bcast(small, root=0)
    num_soln = comm.bcast(num_soln, root=0)
    backend = comm.bcast(backend, root=0)
    abs_tol = comm.bcast(abs_tol, root=0)
    rel_tol = comm.bcast(rel_tol, root=0)
    nstps = comm.bcast(nstps, root=0)
    order = comm.bcast(order, root=0)
    gnd = comm.bcast(gnd, root=0)
    adim = comm.bcast(adim, root=0)
    gsdim = comm.bcast(gsdim, root=0)
    L_sc = comm.bcast(L_sc, root=0)
    T_sc = comm.bcast(T_sc, root=0)
    inf_tol = comm.bcast(inf_tol, root=0)
    s = comm.bcast(s, root=0)
    evalrad = comm.bcast(evalrad, root=0)
    lln_out = comm.bcast(lln_out, root=0)
    pln_out = comm.bcast(pln_out, root=0)
    str_out = comm.bcast(str_out, root=0)
    shr_out = comm.bcast(shr_out, root=0)

    # Loop Through Spherical Harmonic Degrees
    hprime_sub = np.empty((len(n_sub),numrad))
    nlprime_sub = np.empty((len(n_sub),numrad))
    nkprime_sub = np.empty((len(n_sub),numrad))
    hpot_sub = np.empty((len(n_sub),numrad))
    nlpot_sub = np.empty((len(n_sub),numrad))
    nkpot_sub = np.empty((len(n_sub),numrad))
    hstr_sub = np.empty((len(n_sub),numrad))
    nlstr_sub = np.empty((len(n_sub),numrad))
    nkstr_sub = np.empty((len(n_sub),numrad))
    hshr_sub = np.empty((len(n_sub),numrad))
    nlshr_sub = np.empty((len(n_sub),numrad))
    nkshr_sub = np.empty((len(n_sub),numrad))
    sint_mt_sub = np.empty((len(n_sub),num_soln))
    Yload_sub = np.empty((len(n_sub),num_soln*6))
    Ypot_sub  = np.empty((len(n_sub),num_soln*6))
    Ystr_sub  = np.empty((len(n_sub),num_soln*6))
    Yshr_sub  = np.empty((len(n_sub),num_soln*6))
    if (nongrav == True): 
        Yload_sub = np.empty((len(n_sub),num_soln*4))
        Ypot_sub  = np.empty((len(n_sub),num_soln*4))
        Ystr_sub  = np.empty((len(n_sub),num_soln*4))
        Yshr_sub  = np.empty((len(n_sub),num_soln*4))
    for ii in range(0,len(n_sub)):
        current_n = n_sub[ii]
        print('Working on Harmonic Degree: %7s | Number: %6d of %6d | Rank: %6d' %(str(int(current_n)), (ii+1), len(n_sub), rank))
        # Compute Integration Results for the Current Spherical Harmonic Degree, n
        if (nongrav == False):
<<<<<<< HEAD
            hprime_sub[ii],nlprime_sub[ii],nkprime_sub[ii],hpot_sub[ii],nlpot_sub[ii],nkpot_sub[ii],hstr_sub[ii],nlstr_sub[ii],nkstr_sub[ii],\
                hshr_sub[ii],nlshr_sub[ii],nkshr_sub[ii],sint_mt_sub[ii,:],Yload_sub[ii,:],Ypot_sub[ii,:],Ystr_sub[ii,:],Yshr_sub[ii,:] = \
                integrate_odes.main(current_n,s_min,tck_lnd,tck_mnd,tck_rnd,tck_gnd,wnd,ond,piG,sic,soc,small,num_soln,backend,abs_tol,\
                    rel_tol,nstps,order,gnd,adim,gsdim,L_sc,T_sc,inf_tol,s,nmaxfull,kx=kx)
        else: # no gravity case
            hprime_sub[ii],nlprime_sub[ii],nkprime_sub[ii],hpot_sub[ii],nlpot_sub[ii],nkpot_sub[ii],hstr_sub[ii],nlstr_sub[ii],nkstr_sub[ii],\
                hshr_sub[ii],nlshr_sub[ii],nkshr_sub[ii],sint_mt_sub[ii,:],Yload_sub[ii,:],Ypot_sub[ii,:],Ystr_sub[ii,:],Yshr_sub[ii,:] = \
                integrate_odes_noGrav.main(current_n,s_min,tck_lnd,tck_mnd,tck_rnd,tck_gnd,wnd,ond,piG,sic,soc,small,num_soln,backend,abs_tol,\
                    rel_tol,nstps,order,gnd,adim,gsdim,L_sc,T_sc,inf_tol,s,nmaxfull,kx=kx)
=======
            hprime_sub[ii,:],nlprime_sub[ii,:],nkprime_sub[ii,:],hpot_sub[ii,:],nlpot_sub[ii,:],nkpot_sub[ii,:],hstr_sub[ii,:],nlstr_sub[ii,:],nkstr_sub[ii,:],\
                hshr_sub[ii,:],nlshr_sub[ii,:],nkshr_sub[ii,:],sint_mt_sub[ii,:],Yload_sub[ii,:],Ypot_sub[ii,:],Ystr_sub[ii,:],Yshr_sub[ii,:] = \
                integrate_odes.main(current_n,s_min,tck_lnd,tck_mnd,tck_rnd,tck_gnd,wnd,ond,piG,sic,soc,small,num_soln,backend,abs_tol,\
                    rel_tol,nstps,order,gnd,adim,gsdim,L_sc,T_sc,inf_tol,s,nmaxfull,kx=kx,eval_radii=evalrad,numrad=numrad)
        else: # no gravity case
            hprime_sub[ii,:],nlprime_sub[ii,:],nkprime_sub[ii,:],hpot_sub[ii,:],nlpot_sub[ii,:],nkpot_sub[ii,:],hstr_sub[ii,:],nlstr_sub[ii,:],nkstr_sub[ii,:],\
                hshr_sub[ii,:],nlshr_sub[ii,:],nkshr_sub[ii,:],sint_mt_sub[ii,:],Yload_sub[ii,:],Ypot_sub[ii,:],Ystr_sub[ii,:],Yshr_sub[ii,:] = \
                integrate_odes_noGrav.main(current_n,s_min,tck_lnd,tck_mnd,tck_rnd,tck_gnd,wnd,ond,piG,sic,soc,small,num_soln,backend,abs_tol,\
                    rel_tol,nstps,order,gnd,adim,gsdim,L_sc,T_sc,inf_tol,s,nmaxfull,kx=kx,eval_radii=evalrad,numrad=numrad)
>>>>>>> d2a0fa67
 
    # Gather Results 
    comm.Gatherv(hprime_sub, [hprime, (sendcounts, None), lntype], root=0)
    comm.Gatherv(nlprime_sub, [nlprime, (sendcounts, None), lntype], root=0)
    comm.Gatherv(nkprime_sub, [nkprime, (sendcounts, None), lntype], root=0)
    comm.Gatherv(hpot_sub, [hpot, (sendcounts, None), lntype], root=0)
    comm.Gatherv(nlpot_sub, [nlpot, (sendcounts, None), lntype], root=0)
    comm.Gatherv(nkpot_sub, [nkpot, (sendcounts, None), lntype], root=0)
    comm.Gatherv(hstr_sub, [hstr, (sendcounts, None), lntype], root=0)
    comm.Gatherv(nlstr_sub, [nlstr, (sendcounts, None), lntype], root=0)
    comm.Gatherv(nkstr_sub, [nkstr, (sendcounts, None), lntype], root=0)
    comm.Gatherv(hshr_sub, [hshr, (sendcounts, None), lntype], root=0)
    comm.Gatherv(nlshr_sub, [nlshr, (sendcounts, None), lntype], root=0)
    comm.Gatherv(nkshr_sub, [nkshr, (sendcounts, None), lntype], root=0)
    comm.Gatherv(sint_mt_sub, [sint_mt, (sendcounts, None), stype], root=0)
    comm.Gatherv(Yload_sub, [Yload, (sendcounts, None), ytype], root=0)
    comm.Gatherv(Ypot_sub, [Ypot, (sendcounts, None), ytype], root=0)
    comm.Gatherv(Ystr_sub, [Ystr, (sendcounts, None), ytype], root=0)
    comm.Gatherv(Yshr_sub, [Yshr, (sendcounts, None), ytype], root=0)

    # Make Sure Everyone Has Reported Back Before Moving On
    comm.Barrier()

    # Free Data Types
    ntype.Free()
    lntype.Free()
    stype.Free()
    ytype.Free()

    # Print Output to Files and Return Variables
    if (rank == 0):
 
        # Re-Organize Spherical Harmonic Degrees
        narr,nidx = np.unique(myn_mix,return_index=True)
        try:
            hprime = hprime[nidx,:]; nlprime = nlprime[nidx,:]; nkprime = nkprime[nidx,:]
            hpot = hpot[nidx,:]; nlpot = nlpot[nidx,:]; nkpot = nkpot[nidx,:]
            hstr = hstr[nidx,:]; nlstr = nlstr[nidx,:]; nkstr = nkstr[nidx,:]
            hshr = hshr[nidx,:]; nlshr = nlshr[nidx,:]; nkshr = nkshr[nidx,:]
        except:
            hprime = hprime[nidx]; nlprime = nlprime[nidx]; nkprime = nkprime[nidx]
            hpot = hpot[nidx]; nlpot = nlpot[nidx]; nkpot = nkpot[nidx]
            hstr = hstr[nidx]; nlstr = nlstr[nidx]; nkstr = nkstr[nidx]
            hshr = hshr[nidx]; nlshr = nlshr[nidx]; nkshr = nkshr[nidx]
        sint_mt = sint_mt[nidx,:]; Yload = Yload[nidx,:]; Ypot = Ypot[nidx,:]; Ystr = Ystr[nidx,:]; Yshr = Yshr[nidx,:]

<<<<<<< HEAD
        # Prepare Output Filenames (Random Integers Distinguish Files if Code is Being Run In Multiple Instances -- Body & Header Files Deleted After Writing)
        lln_file = ("../output/Love_Numbers/LLN/" + lln_out)
        pln_file = ("../output/Love_Numbers/PLN/" + pln_out)
        str_file = ("../output/Love_Numbers/STR/" + str_out)
        shr_file = ("../output/Love_Numbers/SHR/" + shr_out)
        lln_head = ("../output/Love_Numbers/LLN/" + str(np.random.randint(500)) + "header.txt")
        pln_head = ("../output/Love_Numbers/PLN/" + str(np.random.randint(500)) + "header.txt")
        str_head = ("../output/Love_Numbers/STR/" + str(np.random.randint(500)) + "header.txt")
        shr_head = ("../output/Love_Numbers/SHR/" + str(np.random.randint(500)) + "header.txt")
        lln_body = ("../output/Love_Numbers/LLN/" + str(np.random.randint(500)) + "body.txt")
        pln_body = ("../output/Love_Numbers/PLN/" + str(np.random.randint(500)) + "body.txt")
        str_body = ("../output/Love_Numbers/STR/" + str(np.random.randint(500)) + "body.txt")
        shr_body = ("../output/Love_Numbers/SHR/" + str(np.random.randint(500)) + "body.txt")
 
        # For case of no gravity and surface loading, set n=1 Love numbers to zero (degree 1 is not constrained without self gravity)
        if (nongrav == True): 
            findn1 = np.where(myn == 1); findn1 = findn1[0]
            hprime[findn1] = 0.
            nlprime[findn1] = 0.

        # Prepare Data For Output
        all_lln_data = np.column_stack((myn,hprime,nlprime,nkprime,hprime_asym,nlprime_asym,nkprime_asym))
        all_pln_data = np.column_stack((myn,hpot,nlpot,nkpot))
        all_str_data = np.column_stack((myn,hstr,nlstr,nkstr))
        all_shr_data = np.column_stack((myn,hshr,nlshr,nkshr))

        # Universal Header
        uh1 = ('------------------------------------------------------ \n')
        uh2a = (':: Load Love Numbers (Load-Deformation Coefficients) \n')
        uh2b = (':: Potential Love Numbers \n')
        uh2c = (':: Stress Love Numbers \n')
        uh2d = (':: Shear Love Numbers \n')
        uh3 = (':: Computed at ' + datetime.datetime.now().strftime("%I:%M%p on %B %d, %Y") + '\n')
        uh4 = ('------------------------------------------------------ \n')
        uh5 = (':: Material Parameters \n')
        uh6 = ('Planet-Radius (m) | Planet-Mass (kg) | Lambda-Surface (Pa) | Mu-Surface (Pa) | Gravity-Surface (m/s^2) \n')
        uh7 = (str(planet_radius) + ' ' + str(planet_mass) + ' ' + str(lmda_surface) + ' ' + str(mu_surface) + ' ' + str(g_surface) + '\n')
        uh8 = ('------------------------------------------------------ \n')
        uh9 = (':: Asymptotic Love Numbers \n')
        uh10 = ('hp     |     hpp     |     nlp     |     nlpp     |     nkp     |     nkpp \n')
        uh11 = (str(h_inf) + ' ' + str(h_inf_prime) + ' ' + str(l_inf) + ' ' + str(l_inf_prime) + ' ' + str(k_inf) + ' ' + str(k_inf_prime) + '\n')
        uh12 = ('------------------------------------------------------ \n')
        uh13 = ('******************   Love Numbers   ****************** \n')

        # Write Header Info to File
        hf = open(lln_head,'w')
        lln_str = 'n   |   h   |   nl   |   nk | h_asymptotic | nl_asymptotic | nk_asymptotic \n'
        hf.write(uh1); hf.write(uh2a); hf.write(uh3); hf.write(uh4); hf.write(uh5); hf.write(uh6)
        hf.write(uh7); hf.write(uh8); hf.write(uh9); hf.write(uh10); hf.write(uh11); hf.write(uh12); hf.write(uh13)
        hf.write(lln_str)
        hf.close()
        hf = open(pln_head,'w')
        pln_str = 'n   |   h   |   nl   |   nk \n'
        hf.write(uh1); hf.write(uh2b); hf.write(uh3); hf.write(uh4); hf.write(uh5); hf.write(uh6)
        hf.write(uh7); hf.write(uh8); hf.write(uh13)
        hf.write(pln_str)
        hf.close()
        hf = open(str_head,'w')
        str_str = 'n   |   h   |   nl   |   nk \n'
        hf.write(uh1); hf.write(uh2c); hf.write(uh3); hf.write(uh4); hf.write(uh5); hf.write(uh6)
        hf.write(uh7); hf.write(uh8); hf.write(uh13)
        hf.write(str_str)
        hf.close()
        hf = open(shr_head,'w')
        shr_str = 'n   |   h   |   nl   |   nk \n'
        hf.write(uh1); hf.write(uh2d); hf.write(uh3); hf.write(uh4); hf.write(uh5); hf.write(uh6)
        hf.write(uh7); hf.write(uh8); hf.write(uh13)
        hf.write(shr_str)
        hf.close()

        # Write Load Love Numbers to File
        np.savetxt(lln_body, all_lln_data, fmt='%7d %15.10f %15.10f %15.10f %15.10f %15.10f %15.10f')

        # Write Potential Love Numbers to File
        np.savetxt(pln_body, all_pln_data, fmt='%7d %15.10f %15.10f %15.10f')

        # Write Stress Love Numbers to File
        np.savetxt(str_body, all_str_data, fmt='%7d %15.10f %15.10f %15.10f')

        # Write Shear Love Numbers to File
        np.savetxt(shr_body, all_shr_data, fmt='%7d %15.10f %15.10f %15.10f')
 
        # Combine Header and Body Files
        filenames_lln = [lln_head, lln_body]
        with open(lln_file,'w') as outfile:
            for fname in filenames_lln:
                with open(fname) as infile:
                    outfile.write(infile.read())
        filenames_pln = [pln_head, pln_body]
        with open(pln_file,'w') as outfile:
            for fname in filenames_pln:
                with open(fname) as infile:
                    outfile.write(infile.read())
        filenames_str = [str_head, str_body]
        with open(str_file,'w') as outfile:
            for fname in filenames_str:
                with open(fname) as infile:
                    outfile.write(infile.read())
        filenames_shr = [shr_head, shr_body]
        with open(shr_file,'w') as outfile:
            for fname in filenames_shr:
                with open(fname) as infile:
                    outfile.write(infile.read())

        # Remove Header and Body Files
        os.remove(lln_head)
        os.remove(lln_body)
        os.remove(pln_head)
        os.remove(pln_body)
        os.remove(str_head)
        os.remove(str_body)
        os.remove(shr_head)
        os.remove(shr_body)
=======
        # Loop through the number of radii and write separate output files
        for gg in range(0,numrad):

            try:
                crad = str(eval_radii[gg])
            except:
                crad = str(eval_radii)

            # Prepare Output Filenames (Random Integers Distinguish Files if Code is Being Run In Multiple Instances -- Body & Header Files Deleted After Writing)

            lln_file = ("../output/Love_Numbers/LLN/" + lln_out[0:-4] + "_" + crad + ".txt")
            pln_file = ("../output/Love_Numbers/PLN/" + pln_out[0:-4] + "_" + crad + ".txt")
            str_file = ("../output/Love_Numbers/STR/" + str_out[0:-4] + "_" + crad + ".txt")
            shr_file = ("../output/Love_Numbers/SHR/" + shr_out[0:-4] + "_" + crad + ".txt")
            lln_head = ("../output/Love_Numbers/LLN/" + str(np.random.randint(500)) + "header.txt")
            pln_head = ("../output/Love_Numbers/PLN/" + str(np.random.randint(500)) + "header.txt")
            str_head = ("../output/Love_Numbers/STR/" + str(np.random.randint(500)) + "header.txt")
            shr_head = ("../output/Love_Numbers/SHR/" + str(np.random.randint(500)) + "header.txt")
            lln_body = ("../output/Love_Numbers/LLN/" + str(np.random.randint(500)) + "body.txt")
            pln_body = ("../output/Love_Numbers/PLN/" + str(np.random.randint(500)) + "body.txt")
            str_body = ("../output/Love_Numbers/STR/" + str(np.random.randint(500)) + "body.txt")
            shr_body = ("../output/Love_Numbers/SHR/" + str(np.random.randint(500)) + "body.txt")

            # For case of no gravity and surface loading, set n=1 Love numbers to zero (degree 1 is not constrained without self gravity)
            if (nongrav == True):
                findn1 = np.where(myn == 1); findn1 = findn1[0]
                try: 
                    hprime[findn1,gg] = 0.
                    nlprime[findn1,gg] = 0.
                else:
                    hprime[findn1] = 0.
                    nlprime[findn1] = 0.

            # Prepare Data For Output
            try:
                all_lln_data = np.column_stack((myn,hprime[:,gg],nlprime[:,gg],nkprime[:,gg],hprime_asym,nlprime_asym,nkprime_asym))
                all_pln_data = np.column_stack((myn,hpot[:,gg],nlpot[:,gg],nkpot[:,gg]))
                all_str_data = np.column_stack((myn,hstr[:,gg],nlstr[:,gg],nkstr[:,gg]))
                all_shr_data = np.column_stack((myn,hshr[:,gg],nlshr[:,gg],nkshr[:,gg]))
            except:
                all_lln_data = np.column_stack((myn,hprime,nlprime,nkprime,hprime_asym,nlprime_asym,nkprime_asym))
                all_pln_data = np.column_stack((myn,hpot,nlpot,nkpot))
                all_str_data = np.column_stack((myn,hstr,nlstr,nkstr))
                all_shr_data = np.column_stack((myn,hshr,nlshr,nkshr))

            # Universal Header
            uh1 = ('------------------------------------------------------ \n')
            uh2a = (':: Load Love Numbers (Load-Deformation Coefficients) \n')
            uh2b = (':: Potential Love Numbers \n')
            uh2c = (':: Stress Love Numbers \n')
            uh2d = (':: Shear Love Numbers \n')
            uh3 = (':: Computed at ' + datetime.datetime.now().strftime("%I:%M%p on %B %d, %Y") + '\n')
            uh4 = ('------------------------------------------------------ \n')
            uh5 = (':: Material Parameters \n')
            uh6 = ('Planet-Radius (m) | Planet-Mass (kg) | Lambda-Surface (Pa) | Mu-Surface (Pa) | Gravity-Surface (m/s^2) \n')
            uh7 = (str(planet_radius) + ' ' + str(planet_mass) + ' ' + str(lmda_surface) + ' ' + str(mu_surface) + ' ' + str(g_surface) + '\n')
            uh8 = ('------------------------------------------------------ \n')
            uh9 = (':: Asymptotic Love Numbers \n')
            uh10 = ('hp     |     hpp     |     nlp     |     nlpp     |     nkp     |     nkpp \n')
            uh11 = (str(h_inf) + ' ' + str(h_inf_prime) + ' ' + str(l_inf) + ' ' + str(l_inf_prime) + ' ' + str(k_inf) + ' ' + str(k_inf_prime) + '\n')
            uh12 = ('------------------------------------------------------ \n')
            uh13 = ('******************   Love Numbers   ****************** \n')

            # Write Header Info to File
            hf = open(lln_head,'w')
            lln_str = 'n   |   h   |   nl   |   nk | h_asymptotic | nl_asymptotic | nk_asymptotic \n'
            hf.write(uh1); hf.write(uh2a); hf.write(uh3); hf.write(uh4); hf.write(uh5); hf.write(uh6)
            hf.write(uh7); hf.write(uh8); hf.write(uh9); hf.write(uh10); hf.write(uh11); hf.write(uh12); hf.write(uh13)
            hf.write(lln_str)
            hf.close()
            hf = open(pln_head,'w')
            pln_str = 'n   |   h   |   nl   |   nk \n'
            hf.write(uh1); hf.write(uh2b); hf.write(uh3); hf.write(uh4); hf.write(uh5); hf.write(uh6)
            hf.write(uh7); hf.write(uh8); hf.write(uh13)
            hf.write(pln_str)
            hf.close()
            hf = open(str_head,'w')
            str_str = 'n   |   h   |   nl   |   nk \n'
            hf.write(uh1); hf.write(uh2c); hf.write(uh3); hf.write(uh4); hf.write(uh5); hf.write(uh6)
            hf.write(uh7); hf.write(uh8); hf.write(uh13)
            hf.write(str_str)
            hf.close()
            hf = open(shr_head,'w')
            shr_str = 'n   |   h   |   nl   |   nk \n'
            hf.write(uh1); hf.write(uh2d); hf.write(uh3); hf.write(uh4); hf.write(uh5); hf.write(uh6)
            hf.write(uh7); hf.write(uh8); hf.write(uh13)
            hf.write(shr_str)
            hf.close()

            # Write Load Love Numbers to File
            np.savetxt(lln_body, all_lln_data, fmt='%7d %15.10f %15.10f %15.10f %15.10f %15.10f %15.10f')

            # Write Potential Love Numbers to File
            np.savetxt(pln_body, all_pln_data, fmt='%7d %15.10f %15.10f %15.10f')

            # Write Stress Love Numbers to File
            np.savetxt(str_body, all_str_data, fmt='%7d %15.10f %15.10f %15.10f')

            # Write Shear Love Numbers to File
            np.savetxt(shr_body, all_shr_data, fmt='%7d %15.10f %15.10f %15.10f')

            # Combine Header and Body Files
            filenames_lln = [lln_head, lln_body]
            with open(lln_file,'w') as outfile:
                for fname in filenames_lln:
                    with open(fname) as infile:
                        outfile.write(infile.read())
            filenames_pln = [pln_head, pln_body]
            with open(pln_file,'w') as outfile:
                for fname in filenames_pln:
                    with open(fname) as infile:
                        outfile.write(infile.read())
            filenames_str = [str_head, str_body]
            with open(str_file,'w') as outfile:
                for fname in filenames_str:
                    with open(fname) as infile:
                        outfile.write(infile.read())
            filenames_shr = [shr_head, shr_body]
            with open(shr_file,'w') as outfile:
                for fname in filenames_shr:
                    with open(fname) as infile:
                        outfile.write(infile.read())

            # Remove Header and Body Files
            os.remove(lln_head)
            os.remove(lln_body)
            os.remove(pln_head)
            os.remove(pln_body)
            os.remove(str_head)
            os.remove(str_body)
            os.remove(shr_head)
            os.remove(shr_body)
>>>>>>> d2a0fa67

        # Re-Shape the Y Solution Arrays
        if (nongrav == True):
            Yload = Yload.reshape(len(myn),int(len(Yload[0,:])/4),4)
            Ypot  = Ypot.reshape(len(myn), int(len( Ypot[0,:])/4),4)
            Ystr  = Ystr.reshape(len(myn), int(len( Ystr[0,:])/4),4)
            Yshr  = Yshr.reshape(len(myn), int(len( Yshr[0,:])/4),4)
        else:
            Yload = Yload.reshape(len(myn),int(len(Yload[0,:])/6),6)
            Ypot  = Ypot.reshape(len(myn), int(len( Ypot[0,:])/6),6)
            Ystr  = Ystr.reshape(len(myn), int(len( Ystr[0,:])/6),6)
            Yshr  = Yshr.reshape(len(myn), int(len( Yshr[0,:])/6),6)
 
        # Return Variables
        return myn,hprime,nlprime,nkprime,h_inf,l_inf,k_inf,h_inf_prime,l_inf_prime,k_inf_prime,hpot,nlpot,nkpot,\
            hstr,nlstr,nkstr,hshr,nlshr,nkshr,planet_radius,planet_mass,sint_mt,Yload,Ypot,Ystr,Yshr,lmda_surface,mu_surface
 
    else:

        # For Worker Ranks, Return Nothing
        return

<|MERGE_RESOLUTION|>--- conflicted
+++ resolved
@@ -110,23 +110,12 @@
 
 file_out : Extension for the output files.
     Default is ".txt"
-<<<<<<< HEAD
- 
-nongrav : NEW option to toggle off self gravity. When set to False, self gravity is included. When set to True, gravity is not considered. 
-    CAUTION : The option for no gravity is not yet well tested. Proceed with care and check your results. 
-    Default is False
-=======
->>>>>>> d2a0fa67
 
 """
 
 # Main Function
 def main(myfile,rank,comm,size,startn=0,stopn=10000,delim=None,period_hours=12.42,r_min=1000.,inf_tol=1E-5,\
-<<<<<<< HEAD
-    rel_tol=1E-13,abs_tol=1E-13,backend='dop853',nstps=3000,G=6.672E-11,file_out='.txt',kx=1,num_soln=100,interp_emod=False,nmaxfull=None,nongrav=False):
-=======
     rel_tol=1E-13,abs_tol=1E-13,backend='dop853',nstps=3000,G=6.672E-11,file_out='.txt',kx=1,num_soln=100,interp_emod=False,nmaxfull=None,nongrav=False,eval_radii=[]):
->>>>>>> d2a0fa67
 
     # :: MPI ::
     startn = int(startn)
@@ -342,17 +331,6 @@
         print('Working on Harmonic Degree: %7s | Number: %6d of %6d | Rank: %6d' %(str(int(current_n)), (ii+1), len(n_sub), rank))
         # Compute Integration Results for the Current Spherical Harmonic Degree, n
         if (nongrav == False):
-<<<<<<< HEAD
-            hprime_sub[ii],nlprime_sub[ii],nkprime_sub[ii],hpot_sub[ii],nlpot_sub[ii],nkpot_sub[ii],hstr_sub[ii],nlstr_sub[ii],nkstr_sub[ii],\
-                hshr_sub[ii],nlshr_sub[ii],nkshr_sub[ii],sint_mt_sub[ii,:],Yload_sub[ii,:],Ypot_sub[ii,:],Ystr_sub[ii,:],Yshr_sub[ii,:] = \
-                integrate_odes.main(current_n,s_min,tck_lnd,tck_mnd,tck_rnd,tck_gnd,wnd,ond,piG,sic,soc,small,num_soln,backend,abs_tol,\
-                    rel_tol,nstps,order,gnd,adim,gsdim,L_sc,T_sc,inf_tol,s,nmaxfull,kx=kx)
-        else: # no gravity case
-            hprime_sub[ii],nlprime_sub[ii],nkprime_sub[ii],hpot_sub[ii],nlpot_sub[ii],nkpot_sub[ii],hstr_sub[ii],nlstr_sub[ii],nkstr_sub[ii],\
-                hshr_sub[ii],nlshr_sub[ii],nkshr_sub[ii],sint_mt_sub[ii,:],Yload_sub[ii,:],Ypot_sub[ii,:],Ystr_sub[ii,:],Yshr_sub[ii,:] = \
-                integrate_odes_noGrav.main(current_n,s_min,tck_lnd,tck_mnd,tck_rnd,tck_gnd,wnd,ond,piG,sic,soc,small,num_soln,backend,abs_tol,\
-                    rel_tol,nstps,order,gnd,adim,gsdim,L_sc,T_sc,inf_tol,s,nmaxfull,kx=kx)
-=======
             hprime_sub[ii,:],nlprime_sub[ii,:],nkprime_sub[ii,:],hpot_sub[ii,:],nlpot_sub[ii,:],nkpot_sub[ii,:],hstr_sub[ii,:],nlstr_sub[ii,:],nkstr_sub[ii,:],\
                 hshr_sub[ii,:],nlshr_sub[ii,:],nkshr_sub[ii,:],sint_mt_sub[ii,:],Yload_sub[ii,:],Ypot_sub[ii,:],Ystr_sub[ii,:],Yshr_sub[ii,:] = \
                 integrate_odes.main(current_n,s_min,tck_lnd,tck_mnd,tck_rnd,tck_gnd,wnd,ond,piG,sic,soc,small,num_soln,backend,abs_tol,\
@@ -362,7 +340,6 @@
                 hshr_sub[ii,:],nlshr_sub[ii,:],nkshr_sub[ii,:],sint_mt_sub[ii,:],Yload_sub[ii,:],Ypot_sub[ii,:],Ystr_sub[ii,:],Yshr_sub[ii,:] = \
                 integrate_odes_noGrav.main(current_n,s_min,tck_lnd,tck_mnd,tck_rnd,tck_gnd,wnd,ond,piG,sic,soc,small,num_soln,backend,abs_tol,\
                     rel_tol,nstps,order,gnd,adim,gsdim,L_sc,T_sc,inf_tol,s,nmaxfull,kx=kx,eval_radii=evalrad,numrad=numrad)
->>>>>>> d2a0fa67
  
     # Gather Results 
     comm.Gatherv(hprime_sub, [hprime, (sendcounts, None), lntype], root=0)
@@ -409,121 +386,6 @@
             hshr = hshr[nidx]; nlshr = nlshr[nidx]; nkshr = nkshr[nidx]
         sint_mt = sint_mt[nidx,:]; Yload = Yload[nidx,:]; Ypot = Ypot[nidx,:]; Ystr = Ystr[nidx,:]; Yshr = Yshr[nidx,:]
 
-<<<<<<< HEAD
-        # Prepare Output Filenames (Random Integers Distinguish Files if Code is Being Run In Multiple Instances -- Body & Header Files Deleted After Writing)
-        lln_file = ("../output/Love_Numbers/LLN/" + lln_out)
-        pln_file = ("../output/Love_Numbers/PLN/" + pln_out)
-        str_file = ("../output/Love_Numbers/STR/" + str_out)
-        shr_file = ("../output/Love_Numbers/SHR/" + shr_out)
-        lln_head = ("../output/Love_Numbers/LLN/" + str(np.random.randint(500)) + "header.txt")
-        pln_head = ("../output/Love_Numbers/PLN/" + str(np.random.randint(500)) + "header.txt")
-        str_head = ("../output/Love_Numbers/STR/" + str(np.random.randint(500)) + "header.txt")
-        shr_head = ("../output/Love_Numbers/SHR/" + str(np.random.randint(500)) + "header.txt")
-        lln_body = ("../output/Love_Numbers/LLN/" + str(np.random.randint(500)) + "body.txt")
-        pln_body = ("../output/Love_Numbers/PLN/" + str(np.random.randint(500)) + "body.txt")
-        str_body = ("../output/Love_Numbers/STR/" + str(np.random.randint(500)) + "body.txt")
-        shr_body = ("../output/Love_Numbers/SHR/" + str(np.random.randint(500)) + "body.txt")
- 
-        # For case of no gravity and surface loading, set n=1 Love numbers to zero (degree 1 is not constrained without self gravity)
-        if (nongrav == True): 
-            findn1 = np.where(myn == 1); findn1 = findn1[0]
-            hprime[findn1] = 0.
-            nlprime[findn1] = 0.
-
-        # Prepare Data For Output
-        all_lln_data = np.column_stack((myn,hprime,nlprime,nkprime,hprime_asym,nlprime_asym,nkprime_asym))
-        all_pln_data = np.column_stack((myn,hpot,nlpot,nkpot))
-        all_str_data = np.column_stack((myn,hstr,nlstr,nkstr))
-        all_shr_data = np.column_stack((myn,hshr,nlshr,nkshr))
-
-        # Universal Header
-        uh1 = ('------------------------------------------------------ \n')
-        uh2a = (':: Load Love Numbers (Load-Deformation Coefficients) \n')
-        uh2b = (':: Potential Love Numbers \n')
-        uh2c = (':: Stress Love Numbers \n')
-        uh2d = (':: Shear Love Numbers \n')
-        uh3 = (':: Computed at ' + datetime.datetime.now().strftime("%I:%M%p on %B %d, %Y") + '\n')
-        uh4 = ('------------------------------------------------------ \n')
-        uh5 = (':: Material Parameters \n')
-        uh6 = ('Planet-Radius (m) | Planet-Mass (kg) | Lambda-Surface (Pa) | Mu-Surface (Pa) | Gravity-Surface (m/s^2) \n')
-        uh7 = (str(planet_radius) + ' ' + str(planet_mass) + ' ' + str(lmda_surface) + ' ' + str(mu_surface) + ' ' + str(g_surface) + '\n')
-        uh8 = ('------------------------------------------------------ \n')
-        uh9 = (':: Asymptotic Love Numbers \n')
-        uh10 = ('hp     |     hpp     |     nlp     |     nlpp     |     nkp     |     nkpp \n')
-        uh11 = (str(h_inf) + ' ' + str(h_inf_prime) + ' ' + str(l_inf) + ' ' + str(l_inf_prime) + ' ' + str(k_inf) + ' ' + str(k_inf_prime) + '\n')
-        uh12 = ('------------------------------------------------------ \n')
-        uh13 = ('******************   Love Numbers   ****************** \n')
-
-        # Write Header Info to File
-        hf = open(lln_head,'w')
-        lln_str = 'n   |   h   |   nl   |   nk | h_asymptotic | nl_asymptotic | nk_asymptotic \n'
-        hf.write(uh1); hf.write(uh2a); hf.write(uh3); hf.write(uh4); hf.write(uh5); hf.write(uh6)
-        hf.write(uh7); hf.write(uh8); hf.write(uh9); hf.write(uh10); hf.write(uh11); hf.write(uh12); hf.write(uh13)
-        hf.write(lln_str)
-        hf.close()
-        hf = open(pln_head,'w')
-        pln_str = 'n   |   h   |   nl   |   nk \n'
-        hf.write(uh1); hf.write(uh2b); hf.write(uh3); hf.write(uh4); hf.write(uh5); hf.write(uh6)
-        hf.write(uh7); hf.write(uh8); hf.write(uh13)
-        hf.write(pln_str)
-        hf.close()
-        hf = open(str_head,'w')
-        str_str = 'n   |   h   |   nl   |   nk \n'
-        hf.write(uh1); hf.write(uh2c); hf.write(uh3); hf.write(uh4); hf.write(uh5); hf.write(uh6)
-        hf.write(uh7); hf.write(uh8); hf.write(uh13)
-        hf.write(str_str)
-        hf.close()
-        hf = open(shr_head,'w')
-        shr_str = 'n   |   h   |   nl   |   nk \n'
-        hf.write(uh1); hf.write(uh2d); hf.write(uh3); hf.write(uh4); hf.write(uh5); hf.write(uh6)
-        hf.write(uh7); hf.write(uh8); hf.write(uh13)
-        hf.write(shr_str)
-        hf.close()
-
-        # Write Load Love Numbers to File
-        np.savetxt(lln_body, all_lln_data, fmt='%7d %15.10f %15.10f %15.10f %15.10f %15.10f %15.10f')
-
-        # Write Potential Love Numbers to File
-        np.savetxt(pln_body, all_pln_data, fmt='%7d %15.10f %15.10f %15.10f')
-
-        # Write Stress Love Numbers to File
-        np.savetxt(str_body, all_str_data, fmt='%7d %15.10f %15.10f %15.10f')
-
-        # Write Shear Love Numbers to File
-        np.savetxt(shr_body, all_shr_data, fmt='%7d %15.10f %15.10f %15.10f')
- 
-        # Combine Header and Body Files
-        filenames_lln = [lln_head, lln_body]
-        with open(lln_file,'w') as outfile:
-            for fname in filenames_lln:
-                with open(fname) as infile:
-                    outfile.write(infile.read())
-        filenames_pln = [pln_head, pln_body]
-        with open(pln_file,'w') as outfile:
-            for fname in filenames_pln:
-                with open(fname) as infile:
-                    outfile.write(infile.read())
-        filenames_str = [str_head, str_body]
-        with open(str_file,'w') as outfile:
-            for fname in filenames_str:
-                with open(fname) as infile:
-                    outfile.write(infile.read())
-        filenames_shr = [shr_head, shr_body]
-        with open(shr_file,'w') as outfile:
-            for fname in filenames_shr:
-                with open(fname) as infile:
-                    outfile.write(infile.read())
-
-        # Remove Header and Body Files
-        os.remove(lln_head)
-        os.remove(lln_body)
-        os.remove(pln_head)
-        os.remove(pln_body)
-        os.remove(str_head)
-        os.remove(str_body)
-        os.remove(shr_head)
-        os.remove(shr_body)
-=======
         # Loop through the number of radii and write separate output files
         for gg in range(0,numrad):
 
@@ -656,7 +518,6 @@
             os.remove(str_body)
             os.remove(shr_head)
             os.remove(shr_body)
->>>>>>> d2a0fa67
 
         # Re-Shape the Y Solution Arrays
         if (nongrav == True):
